--- conflicted
+++ resolved
@@ -36,30 +36,6 @@
   const NUM_SCOUTS = 2; // Number of scouts to create
   const NUM_SNIPERS = 2; // Number of snipers to create
 
-  // Player management
-  let players = [];
-  let currentPlayer;
-
-  // Define global variables
-  let gameState = "running";
-  let player;
-  let enemyPlayer;
-  let shop;
-  let enemyUnits = [];
-  let miniMap;
-  let cameraControls;
-  let enemyAI;
-  let lastEnemySpawnTime = 0;
-
-  // Helper function to deselect everything
-  function deselectAll() {
-    // Deselect unit if one is selected
-    if (selectedUnit) {
-      selectedUnit.deselect();
-      selectedUnit = null;
-    }
-
-<<<<<<< HEAD
   // Player management
   let players = [];
   let currentPlayer;
@@ -402,327 +378,6 @@
         scene.hexTiles = [];
         createHexagonalGrid(scene, landMap);
 
-=======
-    // Deselect all units in the multi-selection array
-    if (selectedUnits.length > 0) {
-      selectedUnits.forEach((unit) => {
-        if (unit) unit.deselect();
-      });
-      selectedUnits = [];
-    }
-
-    // Deselect building if one is selected
-    if (selectedBuilding) {
-      selectedBuilding.deselect();
-      selectedBuilding = null;
-    }
-
-    // Hide deselect helper hint if it exists
-    if (deselectHint) {
-      deselectHint.destroy();
-      deselectHint = null;
-    }
-  }
-
-  // Global reference to the deselect hint
-  let deselectHint = null;
-
-  // Function to show a UI hint for deselection
-  function showDeselectHint(scene) {
-    // Remove existing hint if there is one
-    if (deselectHint) {
-      deselectHint.destroy();
-    }
-
-    // Create a new hint in bottom corner
-    deselectHint = scene.add.text(
-      10,
-      scene.cameras.main.height - 40,
-      "Press 'E' to deselect",
-      {
-        fontSize: "14px",
-        backgroundColor: "#000000",
-        padding: { x: 8, y: 5 },
-        fill: "#FFFFFF",
-      }
-    );
-
-    // Make sure hint stays in view at the corner of the camera
-    deselectHint.setScrollFactor(0);
-    deselectHint.setDepth(1000);
-
-    // Add a slight fade animation
-    scene.tweens.add({
-      targets: deselectHint,
-      alpha: { from: 0.7, to: 1 },
-      duration: 800,
-      yoyo: true,
-      repeat: -1,
-    });
-  }
-
-  function preload() {
-    // Preload any assets we need (if we had images, sounds, etc.)
-  }
-
-  function create() {
-    try {
-      const scene = this;
-
-      // Define your land map - 1 for land, 0 for ocean
-      const landMap = [
-        [1, 1, 1, 1, 1, 1, 1, 1, 1, 1, 1, 1],
-        [1, 1, 1, 1, 1, 1, 1, 1, 1, 1, 1, 1],
-        [1, 1, 0, 0, 0, 1, 1, 0, 0, 1, 1, 1],
-        [1, 1, 1, 1, 0, 0, 0, 0, 1, 1, 1, 1],
-        [1, 1, 1, 1, 1, 1, 1, 1, 1, 0, 0, 1],
-        [1, 0, 0, 1, 1, 1, 1, 1, 0, 0, 1, 1],
-        [1, 0, 1, 1, 0, 0, 0, 1, 1, 1, 1, 1],
-        [1, 1, 1, 0, 0, 1, 1, 1, 1, 1, 1, 1],
-        [1, 1, 1, 1, 1, 1, 1, 1, 1, 1, 1, 1],
-        [1, 1, 1, 1, 1, 1, 1, 1, 1, 1, 1, 1],
-      ];
-
-      // Store hex tiles information
-      scene.hexTiles = [];
-
-      // Create hexagonal grid with land map
-      createHexagonalGrid(this, landMap);
-
-      // Position camera to show the center of the map
-      this.cameras.main.centerOn(0, 0);
-
-      // Set camera bounds based on grid size
-      const totalWidth = CONSTANTS.GRID_SIZE * CONSTANTS.HEX_WIDTH;
-      const totalHeight = CONSTANTS.GRID_SIZE * CONSTANTS.HEX_HEIGHT * 0.75;
-      this.cameras.main.setBounds(
-        -totalWidth / 2,
-        -totalHeight / 2,
-        totalWidth,
-        totalHeight
-      );
-
-      // Set up keyboard controls for camera
-      keys = this.input.keyboard.addKeys({
-        up: Phaser.Input.Keyboard.KeyCodes.W,
-        left: Phaser.Input.Keyboard.KeyCodes.A,
-        down: Phaser.Input.Keyboard.KeyCodes.S,
-        right: Phaser.Input.Keyboard.KeyCodes.D,
-        deselect: Phaser.Input.Keyboard.KeyCodes.E, // Add E key for deselection
-        shift: Phaser.Input.Keyboard.KeyCodes.SHIFT, // Add SHIFT key for multi-selection
-      });
-
-      // Add deselect key handler
-      this.input.keyboard.on("keydown-E", () => {
-        deselectAll();
-        console.log("Deselected all units and buildings with 'E' key");
-      });
-
-      // Make deselectAll available to the scene
-      scene.deselectAll = deselectAll;
-
-      // Define unit selection handler for the scene
-      scene.onUnitSelected = function (unit) {
-        // Check if shift key is being held down for multi-selection
-        const isShiftDown = keys.shift.isDown;
-
-        // If the unit is already selected
-        if (selectedUnits.includes(unit)) {
-          // If shift is down, only remove this unit from selection
-          if (isShiftDown) {
-            unit.deselect();
-            // Remove the unit from the selected units array
-            selectedUnits = selectedUnits.filter((u) => u !== unit);
-
-            // If it was also the primary selected unit, clear that reference
-            if (selectedUnit === unit) {
-              selectedUnit = selectedUnits.length > 0 ? selectedUnits[0] : null;
-            }
-
-            console.log("Unit removed from selection");
-          } else {
-            // If shift is not down, deselect all units and select only this one
-            deselectAll();
-            unit.select();
-            selectedUnit = unit;
-            selectedUnits = [unit];
-            console.log("Unit selected, others deselected");
-          }
-        } else {
-          // Unit is not already selected
-          if (!isShiftDown) {
-            // If shift is not down, deselect everything else first
-            deselectAll();
-            selectedUnits = [];
-          } else if (selectedBuilding) {
-            // If shift is down but we have a building selected, deselect it
-            selectedBuilding.deselect();
-            selectedBuilding = null;
-          }
-
-          // Select the unit and add it to our arrays
-          unit.select();
-          selectedUnit = selectedUnit || unit; // Set as primary if we don't have one
-          selectedUnits.push(unit);
-
-          console.log(
-            "Unit selected, id:",
-            unit.sprite.x + "-" + unit.sprite.y
-          );
-        }
-
-        // Show or hide the deselect hint based on selection state
-        if (selectedUnits.length > 0 || selectedBuilding) {
-          showDeselectHint(scene);
-        } else if (deselectHint) {
-          deselectHint.destroy();
-          deselectHint = null;
-        }
-      };
-
-      // Set up building selection handler
-      setupBuildingSelection(scene);
-
-      // Add selection box functionality for multi-selection
-      let selectionBox = null;
-      let selectionStart = null;
-
-      scene.input.on("pointerdown", function (pointer) {
-        // Only start box selection with shift key down
-        if (keys.shift.isDown) {
-          selectionStart = { x: pointer.worldX, y: pointer.worldY };
-
-          // Create selection box graphics
-          if (selectionBox) selectionBox.destroy();
-          selectionBox = scene.add.graphics();
-          selectionBox.lineStyle(2, 0xffffff, 0.8);
-          selectionBox.setDepth(1000);
-        }
-      });
-
-      scene.input.on("pointermove", function (pointer) {
-        // Update selection box while dragging
-        if (selectionStart && selectionBox) {
-          selectionBox.clear();
-          const width = pointer.worldX - selectionStart.x;
-          const height = pointer.worldY - selectionStart.y;
-          selectionBox.strokeRect(
-            selectionStart.x,
-            selectionStart.y,
-            width,
-            height
-          );
-        }
-      });
-
-      scene.input.on("pointerup", function (pointer) {
-        if (selectionStart && selectionBox) {
-          // Get selection box bounds
-          const x1 = Math.min(selectionStart.x, pointer.worldX);
-          const x2 = Math.max(selectionStart.x, pointer.worldX);
-          const y1 = Math.min(selectionStart.y, pointer.worldY);
-          const y2 = Math.max(selectionStart.y, pointer.worldY);
-
-          // If box is too small, treat as a click (already handled by unit click handler)
-          if (Math.abs(x2 - x1) < 5 || Math.abs(y2 - y1) < 5) {
-            selectionBox.destroy();
-            selectionBox = null;
-            selectionStart = null;
-            return;
-          }
-
-          // If not holding shift, clear current selection
-          if (!keys.shift.isDown) {
-            deselectAll();
-            selectedUnits = [];
-          }
-
-          // Find all units within the selection box
-          const allUnits = currentPlayer ? currentPlayer.getAllUnits() : [];
-
-          allUnits.forEach((unit) => {
-            if (unit && unit.sprite) {
-              const unitX = unit.sprite.x;
-              const unitY = unit.sprite.y;
-
-              // Check if unit is within selection box
-              if (unitX >= x1 && unitX <= x2 && unitY >= y1 && unitY <= y2) {
-                // Add unit to selection if not already selected
-                if (!selectedUnits.includes(unit)) {
-                  unit.select();
-                  selectedUnits.push(unit);
-
-                  // First selected unit becomes the primary selection
-                  if (!selectedUnit) {
-                    selectedUnit = unit;
-                  }
-                }
-              }
-            }
-          });
-
-          // Show selection hint if we have units selected
-          if (selectedUnits.length > 0) {
-            showDeselectHint(scene);
-          }
-
-          // Clean up selection box
-          selectionBox.destroy();
-          selectionBox = null;
-          selectionStart = null;
-        }
-      });
-
-      // Background click handler for deselection
-      // We use directly the scene instead of scene.input to ensure it runs after unit clicks
-      scene.input.on(
-        "pointerdown",
-        function (pointer) {
-          // We no longer auto-deselect units when clicking on the background
-          // Units should only be deselected by explicit clicks on the unit or the 'E' key
-          // Empty handler - we keep this in case we need to add functionality later
-        },
-        this
-      );
-
-      console.log("Setting up player system...");
-      // Initialize player system
-      initializePlayers(this);
-
-      console.log("Setting up unit factory...");
-      // Create unit factory
-      unitFactory = new UnitFactory(scene);
-      // Make unit factory available to the scene for building production
-      scene.unitFactory = unitFactory;
-
-      console.log("Creating game objects...");
-      // Create game objects
-      createGameObjects(this);
-
-      // Mouse wheel for zoom (keeping this functionality)
-      this.input.on(
-        "wheel",
-        function (pointer, gameObjects, deltaX, deltaY, deltaZ) {
-          const zoomAmount = deltaY > 0 ? 0.9 : 1.1;
-          const newZoom = Phaser.Math.Clamp(
-            scene.cameras.main.zoom * zoomAmount,
-            0.5,
-            2
-          );
-          scene.cameras.main.zoom = newZoom;
-        }
-      );
-
-      // Handle window resize
-      window.addEventListener("resize", function () {
-        game.scale.resize(window.innerWidth, window.innerHeight);
-
-        // Recreate the grid when window is resized
-        scene.children.removeAll();
-        scene.hexTiles = [];
-        createHexagonalGrid(scene, landMap);
-
->>>>>>> 8e5ff2b1
         // Recreate game objects
         createGameObjects(scene);
       });
@@ -788,35 +443,6 @@
         infantryUnits = [];
       }
 
-<<<<<<< HEAD
-      // Create a tank using the factory - we'll place it in the center of available tiles
-      const centerIndex = Math.floor(grassTiles.length / 2);
-      tank = unitFactory.createUnit(Tank, {
-        validTiles: grassTiles,
-        position: { tileIndex: centerIndex },
-        cost: CONSTANTS.ECONOMY.TANK_COST,
-      });
-
-      // Add tank to current player
-      if (currentPlayer && tank) {
-        currentPlayer.addUnit(tank);
-      }
-
-      // Create infantry units using the factory
-      infantryUnits = unitFactory.createMultipleUnits(Infantry, NUM_INFANTRY, {
-        validTiles: grassTiles,
-        preventOverlap: true, // Prevent infantry units from spawning on the same tile
-        cost: CONSTANTS.ECONOMY.INFANTRY_COST,
-      });
-
-      // Add infantry units to current player
-      if (currentPlayer && infantryUnits && infantryUnits.length > 0) {
-        infantryUnits.forEach((unit) => {
-          if (unit) currentPlayer.addUnit(unit);
-        });
-      }
-
-=======
       // Clean up new unit types
       if (rocketeerUnits.length > 0) {
         rocketeerUnits.forEach((unit) => unit.destroy());
@@ -911,7 +537,6 @@
         );
       }
 
->>>>>>> 8e5ff2b1
       // Create a builder for each player
       createBuildersForPlayers(scene, grassTiles);
     } catch (err) {
@@ -972,29 +597,18 @@
           if (player) player.update();
         });
       }
-<<<<<<< HEAD
 
       // Update game objects
       if (tank) {
         tank.update();
       }
 
-=======
-
-      // Update game objects
-      if (tank) {
-        tank.update();
-      }
-
->>>>>>> 8e5ff2b1
       if (infantryUnits && infantryUnits.length > 0) {
         infantryUnits.forEach((unit) => {
           if (unit) unit.update();
         });
       }
 
-<<<<<<< HEAD
-=======
       // Update specialized units
       if (rocketeerUnits && rocketeerUnits.length > 0) {
         rocketeerUnits.forEach((unit) => {
@@ -1020,7 +634,6 @@
         });
       }
 
->>>>>>> 8e5ff2b1
       // Update buildings
       if (this.buildings && this.buildings.length > 0) {
         this.buildings.forEach((building) => {
