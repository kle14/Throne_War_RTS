<!DOCTYPE html>
<html>
  <head>
    <meta charset="UTF-8" />
    <title>Hexagonal Map - Phaser Game</title>
    <style>
      body {
        margin: 0;
        padding: 0;
        background-color: #111;
        overflow: hidden;
      }

      #game-container {
        width: 100vw;
        height: 100vh;
        margin: 0;
        padding: 0;
      }
    </style>
    <!-- Load Phaser framework -->
    <script src="https://cdn.jsdelivr.net/npm/phaser@3.60.0/dist/phaser.min.js"></script>

    <!-- Load game files in correct order -->
    <script src="./js/constants.js"></script>

    <!-- Load object hierarchy (order matters for inheritance) -->
    <script src="./js/Objects/mobile_object.js"></script>
    <script src="./js/Objects/Character/constants.js"></script>
    <script src="./js/Objects/Character/base_character.js"></script>
    <script src="./js/Objects/Character/infantry.js"></script>
    <script src="./js/Objects/Character/rocketeer.js"></script>
    <script src="./js/Objects/Character/engineer.js"></script>
    <script src="./js/Objects/Character/scout.js"></script>
    <script src="./js/Objects/Character/sniper.js"></script>
    <script src="./js/Objects/Character/builder.js"></script>

    <!-- Load vehicle classes -->
    <script src="./js/Objects/Land_Vehicle/tank.js"></script>

    <!-- Load game mechanics -->
    <script src="./js/pathfinding.js"></script>
    <script src="./js/pathVisualizer.js"></script>
    <script src="./js/Objects/mobile_object.js"></script>
    <script src="./js/Objects/Character/constants.js"></script>
    <script src="./js/Objects/Character/base_character.js"></script>
    <script src="./js/Objects/Character/infantry.js"></script>
    <script src="./js/Objects/Character/builder.js"></script>
    <script src="./js/Objects/Land_Vehicle/tank.js"></script>
    <script src="./js/unitFactory.js"></script>
    <script src="./js/economy.js"></script>
    <script src="./js/player.js"></script>
    <script src="./js/buildings.js"></script>
    <script src="./js/shop.js"></script>
<<<<<<< HEAD
=======

    <!-- Load main game file -->
>>>>>>> 8e5ff2b1
    <script src="./js/game.js"></script>
  </head>

  <body>
    <div id="game-container"></div>
  </body>
</html><|MERGE_RESOLUTION|>--- conflicted
+++ resolved
@@ -41,22 +41,13 @@
     <!-- Load game mechanics -->
     <script src="./js/pathfinding.js"></script>
     <script src="./js/pathVisualizer.js"></script>
-    <script src="./js/Objects/mobile_object.js"></script>
-    <script src="./js/Objects/Character/constants.js"></script>
-    <script src="./js/Objects/Character/base_character.js"></script>
-    <script src="./js/Objects/Character/infantry.js"></script>
-    <script src="./js/Objects/Character/builder.js"></script>
-    <script src="./js/Objects/Land_Vehicle/tank.js"></script>
     <script src="./js/unitFactory.js"></script>
     <script src="./js/economy.js"></script>
     <script src="./js/player.js"></script>
     <script src="./js/buildings.js"></script>
     <script src="./js/shop.js"></script>
-<<<<<<< HEAD
-=======
 
     <!-- Load main game file -->
->>>>>>> 8e5ff2b1
     <script src="./js/game.js"></script>
   </head>
 
